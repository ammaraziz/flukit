--- conflicted
+++ resolved
@@ -3,21 +3,14 @@
 import rich
 import typer
 import pandas as pd
-<<<<<<< HEAD
 from Bio import SeqIO, SeqRecord
 from pathlib import Path
 from collections import defaultdict
 from typing import List, Set, Tuple, Union, Iterable, Dict
-#  meta['Seq No'].values.tolist()
-=======
-from Bio import SeqIO
-from pathlib import Path
-from collections import defaultdict
 
 from .utils import read_meta
+#  meta['Seq No'].values.tolist()
 
-# meta['Seq No'].values.tolist()
->>>>>>> 28512e57
 
 segements_genes = {
     '4' : 'HA',
@@ -94,15 +87,9 @@
         seq.description = ''
         
         sequences_dict[segment].append(seq)
-<<<<<<< HEAD
     return(sequences_dict) # type: ignore
     
-def write_meta(meta: pd.DataFrame, output_dir: Path, split_by):
-=======
-    return(sequences_dict)
-
 def write_meta(meta: pd.DataFrame, output: Path, split_by):
->>>>>>> 28512e57
     '''
     write metadata to file
     optionally split by gene
@@ -165,11 +152,6 @@
     '''
     
     sequence_names =  [num + '.fasta' for num in seq_num] 
-<<<<<<< HEAD
-    fasta_paths = input_dir.glob("*.fasta")
-    
-    matched = set([p.name for p in fasta_paths]) & set(sequence_names)
-=======
 
     if input_dir:
         fasta_paths = input_dir.glob("*.fasta")
@@ -184,7 +166,6 @@
             rich.print(f"[yellow] WARNING: Missing {input_dir}/{name} [/yellow]")
             unmatched.append(name)
             
->>>>>>> 28512e57
     seq_paths = [input_dir / m for m in matched]
     sequences = [SeqIO.read(seq, "fasta") for seq in seq_paths]
     

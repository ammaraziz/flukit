--- conflicted
+++ resolved
@@ -1,215 +1,208 @@
-import os
-import tempfile
-import numpy as np
-from rich import print
-from Bio import SeqIO, Seq, SeqRecord
-from collections import defaultdict
-from pandas import read_csv, DataFrame
-from pathlib import Path
-from importlib_resources import files
-
-config_path = files('flukit').joinpath('config')
-
-def load_features(reference, feature_names=None):
-    '''
-    Parse genbank file to extract features
-    '''
-
-    if not os.path.isfile(reference):
-        print("ERROR: reference sequence not found. looking for", reference)
-        return None
-
-    features = {}
-    for feat in SeqIO.read(reference, 'genbank').features:
-        if feat.type == 'CDS':
-            if "locus_tag" in feat.qualifiers:
-                fname = feat.qualifiers["locus_tag"][0]
-                if feature_names is None or fname in feature_names:
-                    features[fname] = feat
-            elif "gene" in feat.qualifiers:
-                fname = feat.qualifiers["gene"][0]
-                if feature_names is None or fname in feature_names:
-                    features[fname] = feat
-        elif feat.type == 'source':  # read 'nuc' as well for annotations - need start/end of whole!
-            features['nuc'] = feat
-
-    return features
-
-
-def safe_translate(sequence, report_exceptions=False):
-    """Returns an amino acid translation of the given nucleotide sequence accounting
-    for gaps in the given sequence.
-
-    Optionally, returns a tuple of the translated sequence and whether an
-    exception was raised during initial translation.
-
-    >>> safe_translate("ATG")
-    'M'
-    >>> safe_translate("ATGGT-")
-    'MX'
-    >>> safe_translate("ATG---")
-    'M-'
-    >>> safe_translate("ATGTAG")
-    'M*'
-    >>> safe_translate("")
-    ''
-    >>> safe_translate("ATGT")
-    'MX'
-    >>> safe_translate("ATG", report_exceptions=True)
-    ('M', False)
-    >>> safe_translate("ATGA-G", report_exceptions=True)
-    ('MX', True)
-    """
-    from Bio.Data.CodonTable import TranslationError
-    from Bio.Seq import CodonTable
-    translation_exception = False
-
-    # sequences not mod 3 give messy BiopythonWarning, so avoid by padding.
-    if len(sequence) % 3:
-        sequence_padded = sequence + "N"*(3-len(sequence) % 3)
-    else:
-        sequence_padded = sequence
-    try:
-        # Attempt translation by extracting the sequence according to the
-        # BioPhython SeqFeature in frame gaps of three will translate as '-'
-        translated_sequence = str(Seq.Seq(sequence_padded).translate(gap='-'))
-    except TranslationError:
-        translation_exception = True
-        # Any other codon like '-AA' or 'NNT' etc will fail. Translate codons
-        # one by one.
-        codon_table = CodonTable.ambiguous_dna_by_name['Standard'].forward_table
-        str_seq = str(sequence_padded)
-        codons = np.frombuffer(
-            str_seq[:len(str_seq) - len(str_seq) % 3].encode(), dtype='S3').astype("U")
-        assert len(codons) > 0
-        aas = []
-
-        for c in codons:
-            # Parse result of single codon translation, add amino acids as
-            # appropriate.
-            try:
-                aa = codon_table.get(c)
-                if aa is None:
-                    if c == '---':
-                        aas.append('-')
-                    else:
-                        aas.append('X')
-                else:
-                    aas.append(aa)
-            except (TranslationError, ValueError):
-                aas.append('X')
-
-        translated_sequence = "".join(aas)
-
-    if report_exceptions:
-        return translated_sequence, translation_exception
-    else:
-        return translated_sequence
-
-def get_reference(input_lineage: str, input_gene: str) -> SeqRecord.SeqRecord:
-    '''
-    Parameters
-        input_lineage : str
-            'h1n1', 'h3n2', 'vic', 'yam'
-        input_gene : str
-            'pb2', 'pb1', 'pa', 'ha',' np', 'na', 'mp', 'ns'
-    Return
-        SeqRecord : containing reference_gene.genbank
-    '''
-
-    lineages = ['h1n1', 'h3n2', 'vic', 'yam']
-    genes = ['pb2', 'pb1', 'pa', 'ha', 'np', 'na', 'mp', 'ns']
-
-    if input_lineage.lower() in lineages and input_gene.lower() in genes:
-        refname = f"{config_path}/reference_{input_lineage.lower()}_{input_gene.lower()}.gb"
-        try:
-            ref = SeqIO.read(refname, 'genbank')
-        except Exception as e:
-            raise ValueError(
-                "Error: %s. While reading reference, check file is genbank format and it exists" % e)
-    else:
-        raise ValueError(
-            f"Incorrect lineage or gene entered, check input: {input_lineage}, {input_gene.lower()}")
-
-    return(refname, ref)
-
-def read_in_mutations(lineage: str) -> dict:
-    '''
-    Reads in tab-seperated file containing subtype specific mutations
-
-    Parameters
-    ----------
-    clade_file : str
-        meta data file
-
-    Returns
-    -------
-    dict
-        {gene : pos, ...}
-    '''
-    mutation_file = config_path / f'mutations_{lineage}.tsv'
-    mutations = defaultdict(list)
-    
-    df = read_csv(mutation_file, sep='\t',  na_filter=False)
-    for index, row in df.iterrows():
-        mutations[row.gene].append(row.pos)
-    mutations.default_factory = None
-
-    return(mutations)
-
-def write_temp_fasta(sequences: list, output: Path = None) -> Path:
-    '''
-    Write out SeqIO.dict object to file and return location. 
-    If path is None use temp file.
-
-    return - Path   :   location of output file
-    '''
-
-    if output is None:
-        file = tempfile.NamedTemporaryFile(delete=False)
-    else:
-        file = output
-    SeqIO.write(sequences, file.name, "fasta")
-
-    return(file.name)
-
-def read_meta(meta_data: Path) -> DataFrame:
-    '''
-    wrapper function to safely read in fasta files and optionally return a specific column
-
-    Return either pandas dataframe or list
-    '''
-    import pandas as pd
-    #from datetime import datetime
-    #dateparse = lambda x: datetime.strptime(x, '%d/%m/%Y')
-    def dateparse(date):
-            return pd.to_datetime(date, errors="raise", dayfirst=True)
-
-    if meta_data.name.split('.')[1] == 'csv':
-        sep = ","
-    else:
-        sep = "\t"
-
-    try:
-        meta = pd.read_csv(
-            meta_data, 
-            infer_datetime_format = True, 
-            parse_dates = ['Sample Date'], 
-            date_parser=dateparse, 
-            dtype=str,
-            na_filter=False,
-            sep=sep,
-            )
-<<<<<<< HEAD
-        return(meta)
-=======
-        if column:
-            return(list(meta[column]))
-        else:
-            return(meta)
->>>>>>> 28512e57
-    except OSError as error:
-        raise OSError(f"File does not exist. Error: {error}")
-    except Exception as error:
-        raise Exception(f"Uncontrolled error detected: Error: {error}")
+import os
+import tempfile
+import numpy as np
+from rich import print
+from Bio import SeqIO, Seq, SeqRecord
+from collections import defaultdict
+from pandas import read_csv, DataFrame
+from pathlib import Path
+from importlib_resources import files
+
+config_path = files('flukit').joinpath('config')
+
+def load_features(reference, feature_names=None):
+    '''
+    Parse genbank file to extract features
+    '''
+
+    if not os.path.isfile(reference):
+        print("ERROR: reference sequence not found. looking for", reference)
+        return None
+
+    features = {}
+    for feat in SeqIO.read(reference, 'genbank').features:
+        if feat.type == 'CDS':
+            if "locus_tag" in feat.qualifiers:
+                fname = feat.qualifiers["locus_tag"][0]
+                if feature_names is None or fname in feature_names:
+                    features[fname] = feat
+            elif "gene" in feat.qualifiers:
+                fname = feat.qualifiers["gene"][0]
+                if feature_names is None or fname in feature_names:
+                    features[fname] = feat
+        elif feat.type == 'source':  # read 'nuc' as well for annotations - need start/end of whole!
+            features['nuc'] = feat
+
+    return features
+
+
+def safe_translate(sequence, report_exceptions=False):
+    """Returns an amino acid translation of the given nucleotide sequence accounting
+    for gaps in the given sequence.
+
+    Optionally, returns a tuple of the translated sequence and whether an
+    exception was raised during initial translation.
+
+    >>> safe_translate("ATG")
+    'M'
+    >>> safe_translate("ATGGT-")
+    'MX'
+    >>> safe_translate("ATG---")
+    'M-'
+    >>> safe_translate("ATGTAG")
+    'M*'
+    >>> safe_translate("")
+    ''
+    >>> safe_translate("ATGT")
+    'MX'
+    >>> safe_translate("ATG", report_exceptions=True)
+    ('M', False)
+    >>> safe_translate("ATGA-G", report_exceptions=True)
+    ('MX', True)
+    """
+    from Bio.Data.CodonTable import TranslationError
+    from Bio.Seq import CodonTable
+    translation_exception = False
+
+    # sequences not mod 3 give messy BiopythonWarning, so avoid by padding.
+    if len(sequence) % 3:
+        sequence_padded = sequence + "N"*(3-len(sequence) % 3)
+    else:
+        sequence_padded = sequence
+    try:
+        # Attempt translation by extracting the sequence according to the
+        # BioPhython SeqFeature in frame gaps of three will translate as '-'
+        translated_sequence = str(Seq.Seq(sequence_padded).translate(gap='-'))
+    except TranslationError:
+        translation_exception = True
+        # Any other codon like '-AA' or 'NNT' etc will fail. Translate codons
+        # one by one.
+        codon_table = CodonTable.ambiguous_dna_by_name['Standard'].forward_table
+        str_seq = str(sequence_padded)
+        codons = np.frombuffer(
+            str_seq[:len(str_seq) - len(str_seq) % 3].encode(), dtype='S3').astype("U")
+        assert len(codons) > 0
+        aas = []
+
+        for c in codons:
+            # Parse result of single codon translation, add amino acids as
+            # appropriate.
+            try:
+                aa = codon_table.get(c)
+                if aa is None:
+                    if c == '---':
+                        aas.append('-')
+                    else:
+                        aas.append('X')
+                else:
+                    aas.append(aa)
+            except (TranslationError, ValueError):
+                aas.append('X')
+
+        translated_sequence = "".join(aas)
+
+    if report_exceptions:
+        return translated_sequence, translation_exception
+    else:
+        return translated_sequence
+
+def get_reference(input_lineage: str, input_gene: str) -> SeqRecord.SeqRecord:
+    '''
+    Parameters
+        input_lineage : str
+            'h1n1', 'h3n2', 'vic', 'yam'
+        input_gene : str
+            'pb2', 'pb1', 'pa', 'ha',' np', 'na', 'mp', 'ns'
+    Return
+        SeqRecord : containing reference_gene.genbank
+    '''
+
+    lineages = ['h1n1', 'h3n2', 'vic', 'yam']
+    genes = ['pb2', 'pb1', 'pa', 'ha', 'np', 'na', 'mp', 'ns']
+
+    if input_lineage.lower() in lineages and input_gene.lower() in genes:
+        refname = f"{config_path}/reference_{input_lineage.lower()}_{input_gene.lower()}.gb"
+        try:
+            ref = SeqIO.read(refname, 'genbank')
+        except Exception as e:
+            raise ValueError(
+                "Error: %s. While reading reference, check file is genbank format and it exists" % e)
+    else:
+        raise ValueError(
+            f"Incorrect lineage or gene entered, check input: {input_lineage}, {input_gene.lower()}")
+
+    return(refname, ref)
+
+def read_in_mutations(lineage: str) -> dict:
+    '''
+    Reads in tab-seperated file containing subtype specific mutations
+
+    Parameters
+    ----------
+    clade_file : str
+        meta data file
+
+    Returns
+    -------
+    dict
+        {gene : pos, ...}
+    '''
+    mutation_file = config_path / f'mutations_{lineage}.tsv'
+    mutations = defaultdict(list)
+    
+    df = read_csv(mutation_file, sep='\t',  na_filter=False)
+    for index, row in df.iterrows():
+        mutations[row.gene].append(row.pos)
+    mutations.default_factory = None
+
+    return(mutations)
+
+def write_temp_fasta(sequences: list, output: Path = None) -> Path:
+    '''
+    Write out SeqIO.dict object to file and return location. 
+    If path is None use temp file.
+
+    return - Path   :   location of output file
+    '''
+
+    if output is None:
+        file = tempfile.NamedTemporaryFile(delete=False)
+    else:
+        file = output
+    SeqIO.write(sequences, file.name, "fasta")
+
+    return(file.name)
+
+def read_meta(meta_data: Path) -> DataFrame:
+    '''
+    wrapper function to safely read in fasta files and optionally return a specific column
+
+    Return either pandas dataframe or list
+    '''
+    import pandas as pd
+    #from datetime import datetime
+    #dateparse = lambda x: datetime.strptime(x, '%d/%m/%Y')
+    def dateparse(date):
+            return pd.to_datetime(date, errors="raise", dayfirst=True)
+
+    if meta_data.name.split('.')[1] == 'csv':
+        sep = ","
+    else:
+        sep = "\t"
+
+    try:
+        meta = pd.read_csv(
+            meta_data, 
+            infer_datetime_format = True, 
+            parse_dates = ['Sample Date'], 
+            date_parser=dateparse, 
+            dtype=str,
+            na_filter=False,
+            sep=sep,
+            )
+        return(meta)
+    except OSError as error:
+        raise OSError(f"File does not exist. Error: {error}")
+    except Exception as error:
+        raise Exception(f"Uncontrolled error detected: Error: {error}")
  